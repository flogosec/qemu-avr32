--- conflicted
+++ resolved
@@ -2527,10 +2527,6 @@
     qemu_create_cli_devices();
     qemu_machine_creation_done();
 
-<<<<<<< HEAD
-    if (rom_check_and_register_reset() != 0) {
-        exit(1);
-=======
     if (loadvm) {
         Error *local_err = NULL;
         if (load_snapshot(loadvm, &local_err) < 0) {
@@ -2541,7 +2537,6 @@
     }
     if (replay_mode != REPLAY_MODE_NONE) {
         replay_vmstate_init();
->>>>>>> bbd2d5a8
     }
 
     if (incoming) {
