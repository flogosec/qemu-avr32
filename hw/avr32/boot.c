--- conflicted
+++ resolved
@@ -1,7 +1,7 @@
 /*
  * QEMU AVR32 Boot
  *
- * Copyright (c) 2023, Florian Göhler, Johannes Willbold
+ * Copyright (c) 2022-2023 Florian Göhler, Johannes Willbold
  *
  * This library is free software; you can redistribute it and/or
  * modify it under the terms of the GNU Lesser General Public
@@ -17,13 +17,10 @@
  * License along with this library; if not, see
  * <http://www.gnu.org/licenses/lgpl-2.1.html>
  */
-
 #include "qemu/osdep.h"
 #include "qemu/datadir.h"
 #include "hw/loader.h"
-#include "elf.h"
 #include "boot.h"
-#include "qemu/log.h"
 #include "qemu/error-report.h"
 #include "elf.h"
 #include <string.h>
@@ -249,18 +246,6 @@
         return false;
     }
 
-<<<<<<< HEAD
-    printf("[AT32UC3-BOOT]: Loading firmware images as raw binary\n");
-    bytes_loaded = load_image_mr(filename, program_mr);
-
-    if (bytes_loaded < 0) {
-        error_report("Unable to load firmware image %s as ELF or raw binary",
-                     firmware);
-        return false;
-    }
-
-    printf("[AT32UC3-BOOT]: Loaded boot image successfully\n");
-=======
     if(avr32_is_elf_file(filename)){
         //TODO: For some reason QEMU internal ELF-loaders fail to load an AVR32 Elf file. For now we use a custom elf-loader to extract the .text section from an elf-file.
         avr32_load_elf_file(cpu, filename, program_mr);
@@ -275,7 +260,6 @@
         }
     }
     printf("[AVR32-BOOT] Loaded boot image successfully\n");
->>>>>>> 913b8038
 
     return true;
 }