config AT32UC3_MCU
    bool

config AT32UC3_TWIM
    bool

config AT32UC3_TWIS
    bool

config AT32UC3_PDCA
    bool

config AT32UC3_ADCIFA
    bool

config AT32UC3_UART
    bool

config AT32UC3_CAN
    bool

config AT32UC3_FL512S
    bool

config AT32UC3_SCIF
    bool

config AT32UC3_INTC
    bool

config AT32UC3_TWI
    bool
    select I2C

config MPU3300
    bool
    select I2C

config HMC5843
    bool
    select I2C

config RM3100
    bool
    select I2C

config HTPA16X4
    bool
    select I2C

config HTPA16X4_EEPROM
    bool
    select I2C

config GSSB_ISTAGE
    bool
    select I2C

config FM33256B
    bool
    select SSI

config NANOCOM_AX100
    bool
    select I2C

config OPSSAT_SIM_AGENT
    bool

config NANOPOWER_P31U
    bool
    select I2C

config AT32UC3_WDT
    bool

config AT32UC3_GPIOC
    bool

config NANOMIND_A3200
    bool
    select AT32UC3_MCU
    select AT32UC3_SPI
    select AT32UC3_TWI
    select AT32UC3_TIMER
    select SSI_M25P80
    select MPU3300
    select HMC5843
    select RM3100
    select HTPA16X4
    select HTPA16X4_EEPROM
    select GSSB_ISTAGE
    select FM33256B
    select NANOPOWER_P31U
    select AT32UC3_WDT
<<<<<<< HEAD
    select UNIMP
    select NANOCOM_AX100
    select OPSSAT_SIM_AGENT
=======
    select AT32UC3_GPIOC
    select UNIMP
>>>>>>> 3bae7344
<|MERGE_RESOLUTION|>--- conflicted
+++ resolved
@@ -93,11 +93,7 @@
     select FM33256B
     select NANOPOWER_P31U
     select AT32UC3_WDT
-<<<<<<< HEAD
+    select AT32UC3_GPIOC
     select UNIMP
     select NANOCOM_AX100
-    select OPSSAT_SIM_AGENT
-=======
-    select AT32UC3_GPIOC
-    select UNIMP
->>>>>>> 3bae7344
+    select OPSSAT_SIM_AGENT